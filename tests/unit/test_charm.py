# Copyright 2023 Canonical Ltd.
# See LICENSE file for licensing details.

import unittest
from io import StringIO
from unittest.mock import patch

from ops import testing
from ops.model import ActiveStatus, BlockedStatus, WaitingStatus

from charm import NRFOperatorCharm  # type: ignore[import]

DB_APPLICATION_NAME = "mongodb-k8s"
BASE_CONFIG_PATH = "/etc/nrf"
CONFIG_FILE_NAME = "nrfcfg.yaml"


class TestCharm(unittest.TestCase):
    @patch(
        "charm.KubernetesServicePatch",
        lambda charm, ports: None,
    )
    def setUp(self):
        self.harness = testing.Harness(NRFOperatorCharm)
        self.addCleanup(self.harness.cleanup)
        self.harness.begin()

    def _create_database_relation(self) -> int:
        """Create a database relation.

        Returns:
            relation_id: ID of the created relation
        """
        relation_id = self.harness.add_relation(
            relation_name="database",
            remote_app=DB_APPLICATION_NAME,
        )
        self.harness.add_relation_unit(
            relation_id=relation_id,
            remote_unit_name=f"{DB_APPLICATION_NAME}/0",
        )
        return relation_id

    def _database_is_available(self) -> None:
        """Create a database relation and set the database information."""
        database_relation_id = self._create_database_relation()
        self.harness.update_relation_data(
            relation_id=database_relation_id,
            app_or_unit=DB_APPLICATION_NAME,
            key_values={
                "username": "dummy",
                "password": "dummy",
                "uris": "http://dummy",
            },
        )

    @staticmethod
    def _read_file(path: str) -> str:
        """Reads a file and returns as a string.

        Args:
            path (str): path to the file.

        Returns:
            str: content of the file.
        """
        with open(path, "r") as f:
            content = f.read()
        return content

    def test_given_database_relation_not_created_when_pebble_ready_then_status_is_blocked(self):
        self.harness.container_pebble_ready(container_name="nrf")

        self.assertEqual(
            self.harness.model.unit.status,
            BlockedStatus("Waiting for database relation to be created"),
        )

    def test_given_database_not_available_when_pebble_ready_then_status_is_waiting(
        self,
    ):
        self._create_database_relation()
        self.harness.container_pebble_ready(container_name="nrf")
        self.assertEqual(
            self.harness.model.unit.status,
            WaitingStatus("Waiting for the database to be available"),
        )

    @patch("charms.data_platform_libs.v0.data_interfaces.DatabaseRequires.is_resource_created")
    def test_given_database_information_not_available_when_pebble_ready_then_status_is_waiting(
        self,
        patch_is_resource_created,
    ):
        patch_is_resource_created.return_value = True
        self._create_database_relation()
        self.harness.container_pebble_ready(container_name="nrf")
        self.assertEqual(
            self.harness.model.unit.status,
            WaitingStatus("Waiting for database URI"),
        )

    def test_given_storage_not_attached_when_pebble_ready_then_status_is_waiting(
        self,
    ):
        self._database_is_available()
        self.harness.container_pebble_ready(container_name="nrf")

        self.assertEqual(
            self.harness.model.unit.status,
            WaitingStatus("Waiting for storage to be attached"),
        )

    @patch("ops.model.Container.exists")
    @patch("ops.model.Container.push")
    @patch("ops.model.Container.pull")
    @patch("charm.check_output")
    def test_given_database_info_and_storage_attached_when_pebble_ready_then_config_file_is_rendered_and_pushed(  # noqa: E501
        self,
        patch_check_output,
        patch_pull,
        patch_push,
        patch_exists,
    ):
        patch_check_output.return_value = b"1.1.1.1"
        patch_pull.return_value = StringIO("dummy")
        patch_exists.return_value = True
        self._database_is_available()
        self.harness.container_pebble_ready(container_name="nrf")
        with open("tests/unit/expected_config/config.conf") as expected_config_file:
            expected_content = expected_config_file.read()
            patch_push.assert_called_with(
                path=f"{BASE_CONFIG_PATH}/{CONFIG_FILE_NAME}",
                source=expected_content.strip(),
            )

    @patch("ops.model.Container.exists")
    @patch("ops.model.Container.push")
    @patch("ops.model.Container.pull")
    @patch("charm.check_output")
    def test_given_content_of_config_file_not_changed_when_pebble_ready_then_config_file_is_not_pushed(  # noqa: E501
        self,
        patch_check_output,
        patch_pull,
        patch_push,
        patch_exists,
    ):
        patch_check_output.return_value = b"1.1.1.1"
        patch_pull.side_effect = [
            StringIO(self._read_file("tests/unit/expected_config/config.conf").strip()),
        ]
        patch_exists.return_value = True
        self._database_is_available()
        self.harness.container_pebble_ready(container_name="nrf")
        patch_push.assert_not_called()

    @patch("ops.model.Container.exists")
    @patch("ops.model.Container.push")
    @patch("ops.model.Container.pull")
    @patch("charm.check_output")
    def test_given_config_pushed_when_pebble_ready_then_pebble_plan_is_applied(
        self,
        patch_check_output,
        patch_pull,
        patch_push,
        patch_exists,
    ):
        patch_check_output.return_value = b"1.1.1.1"
        patch_pull.return_value = StringIO(
            self._read_file("tests/unit/expected_config/config.conf").strip()
        )
        patch_exists.return_value = True

        self._database_is_available()

        self.harness.container_pebble_ready(container_name="nrf")

        expected_plan = {
            "services": {
                "nrf": {
                    "override": "replace",
                    "command": "/free5gc/nrf/nrf --nrfcfg /etc/nrf/nrfcfg.yaml",
                    "startup": "enabled",
                    "environment": {
                        "GRPC_GO_LOG_VERBOSITY_LEVEL": "99",
                        "GRPC_GO_LOG_SEVERITY_LEVEL": "info",
                        "GRPC_TRACE": "all",
                        "GRPC_VERBOSITY": "debug",
                        "MANAGED_BY_CONFIG_POD": "true",
                    },
                }
            },
        }

        updated_plan = self.harness.get_container_pebble_plan("nrf").to_dict()

        self.assertEqual(expected_plan, updated_plan)

    @patch("ops.model.Container.pull")
    @patch("ops.model.Container.exists")
    @patch("ops.model.Container.push")
    @patch("charm.check_output")
    def test_given_database_relation_is_created_and_config_file_is_written_when_pebble_ready_then_status_is_active(  # noqa: E501
        self,
        patch_check_output,
        patch_push,
        patch_exists,
        patch_pull,
    ):
        patch_check_output.return_value = b"1.1.1.1"
        patch_pull.return_value = StringIO(
            self._read_file("tests/unit/expected_config/config.conf").strip()
        )
        patch_exists.return_value = True

        self._database_is_available()

        self.harness.container_pebble_ready(container_name="nrf")
        self.harness.container_pebble_ready("nrf")

        self.assertEqual(self.harness.model.unit.status, ActiveStatus())

    def test_given_service_is_not_running_when_fiveg_nrf_relation_joined_then_nrf_url_is_not_in_relation_databag(  # noqa: E501
        self,
    ):
        self.harness.set_can_connect(container="nrf", val=True)
        self.harness.set_leader(is_leader=True)
        relation_id = self.harness.add_relation(
            relation_name="fiveg-nrf",
            remote_app="nrf-requirer",
        )
        self.harness.add_relation_unit(relation_id=relation_id, remote_unit_name="nrf-requirer/0")
        relation_data = self.harness.get_relation_data(
            relation_id=relation_id, app_or_unit=self.harness.charm.app.name
        )
        self.assertEqual(relation_data, {})

    @patch("ops.model.Container.pull")
    @patch("ops.model.Container.exists")
    @patch("charm.check_output")
    def test_given_unit_is_not_leader_when_fiveg_nrf_relation_joined_then_nrf_url_is_not_in_relation_databag(  # noqa: E501
        self, patch_check_output, patch_exists, patch_pull
    ):
        patch_check_output.return_value = b"1.1.1.1"
        patch_exists.return_value = True
        patch_pull.return_value = StringIO(
            self._read_file("tests/unit/expected_config/config.conf").strip()
        )

        self._database_is_available()

        self.harness.set_can_connect(container="nrf", val=True)
        self.harness.set_leader(is_leader=False)
        self.harness.container_pebble_ready("nrf")

        relation_id = self.harness.add_relation(
            relation_name="fiveg-nrf",
            remote_app="nrf-requirer",
        )
        self.harness.add_relation_unit(relation_id=relation_id, remote_unit_name="nrf-requirer/0")
        relation_data = self.harness.get_relation_data(
            relation_id=relation_id, app_or_unit=self.harness.charm.app.name
        )
        self.assertEqual(relation_data, {})

    @patch("ops.model.Container.pull")
    @patch("ops.model.Container.exists")
    @patch("charm.check_output")
    def test_given_nrf_url_and_service_is_running_when_fiveg_nrf_relation_joined_then_nrf_url_is_in_relation_databag(  # noqa: E501
        self, patch_check_output, patch_exists, patch_pull
    ):
        patch_check_output.return_value = b"1.1.1.1"
        patch_exists.return_value = True
        patch_pull.return_value = StringIO(
            self._read_file("tests/unit/expected_config/config.conf").strip()
        )

        self._database_is_available()

        self.harness.set_can_connect(container="nrf", val=True)
        self.harness.set_leader(is_leader=True)
        self.harness.container_pebble_ready("nrf")

        relation_id = self.harness.add_relation(
            relation_name="fiveg-nrf",
            remote_app="nrf-requirer",
        )
        self.harness.add_relation_unit(relation_id=relation_id, remote_unit_name="nrf-requirer/0")
        relation_data = self.harness.get_relation_data(
            relation_id=relation_id, app_or_unit=self.harness.charm.app.name
        )
        self.assertEqual(relation_data["url"], "http://nrf:29510")

    @patch("ops.model.Container.pull")
    @patch("ops.model.Container.exists")
    @patch("charm.check_output")
    def test_service_starts_running_after_nrf_relation_joined_when_fiveg_pebble_ready_then_nrf_url_is_in_relation_databag(  # noqa: E501
        self, patch_check_output, patch_exists, patch_pull
    ):
<<<<<<< HEAD
        patch_check_output.return_value = b"1.1.1.1"
        patch_exists.return_value = True
        patch_pull.side_effect = [
            StringIO(self._read_file("tests/unit/expected_config/config.conf").strip()),
            StringIO(self._read_file("tests/unit/expected_config/config.conf").strip()),
        ]

        self.harness.set_can_connect(container="nrf", val=False)

        self.harness.set_leader(is_leader=True)

        relation_id = self.harness.add_relation(
=======
        patch_exists.return_value = True
        self.harness.set_can_connect(container="nrf", val=True)
        self.harness.set_leader(is_leader=True)
        relation_1_id = self.harness.add_relation(
>>>>>>> 427ad292
            relation_name="fiveg-nrf",
            remote_app="nrf-requirer-1",
        )
<<<<<<< HEAD

        self.harness.add_relation_unit(relation_id=relation_id, remote_unit_name="nrf-requirer/0")

        relation_data = self.harness.get_relation_data(
            relation_id=relation_id, app_or_unit=self.harness.charm.app.name
        )

        self.assertEqual(relation_data, {})

        self.harness.set_can_connect(container="nrf", val=True)

        self._database_is_available()
=======
        relation_2_id = self.harness.add_relation(
            relation_name="fiveg-nrf",
            remote_app="nrf-requirer-2",
        )
        self.harness.add_relation_unit(
            relation_id=relation_1_id, remote_unit_name="nrf-requirer-1/0"
        )
        self.harness.add_relation_unit(
            relation_id=relation_2_id, remote_unit_name="nrf-requirer-2/0"
        )
        self.create_database_relation()
>>>>>>> 427ad292

        self.harness.container_pebble_ready("nrf")

        relation_1_data = self.harness.get_relation_data(
            relation_id=relation_1_id, app_or_unit=self.harness.charm.app.name
        )
        relation_2_data = self.harness.get_relation_data(
            relation_id=relation_2_id, app_or_unit=self.harness.charm.app.name
        )
        self.assertEqual(relation_1_data["url"], "http://nrf:29510")
        self.assertEqual(relation_2_data["url"], "http://nrf:29510")<|MERGE_RESOLUTION|>--- conflicted
+++ resolved
@@ -296,7 +296,6 @@
     def test_service_starts_running_after_nrf_relation_joined_when_fiveg_pebble_ready_then_nrf_url_is_in_relation_databag(  # noqa: E501
         self, patch_check_output, patch_exists, patch_pull
     ):
-<<<<<<< HEAD
         patch_check_output.return_value = b"1.1.1.1"
         patch_exists.return_value = True
         patch_pull.side_effect = [
@@ -308,30 +307,11 @@
 
         self.harness.set_leader(is_leader=True)
 
-        relation_id = self.harness.add_relation(
-=======
-        patch_exists.return_value = True
-        self.harness.set_can_connect(container="nrf", val=True)
-        self.harness.set_leader(is_leader=True)
         relation_1_id = self.harness.add_relation(
->>>>>>> 427ad292
             relation_name="fiveg-nrf",
             remote_app="nrf-requirer-1",
         )
-<<<<<<< HEAD
-
-        self.harness.add_relation_unit(relation_id=relation_id, remote_unit_name="nrf-requirer/0")
-
-        relation_data = self.harness.get_relation_data(
-            relation_id=relation_id, app_or_unit=self.harness.charm.app.name
-        )
-
-        self.assertEqual(relation_data, {})
-
-        self.harness.set_can_connect(container="nrf", val=True)
-
-        self._database_is_available()
-=======
+
         relation_2_id = self.harness.add_relation(
             relation_name="fiveg-nrf",
             remote_app="nrf-requirer-2",
@@ -342,8 +322,8 @@
         self.harness.add_relation_unit(
             relation_id=relation_2_id, remote_unit_name="nrf-requirer-2/0"
         )
-        self.create_database_relation()
->>>>>>> 427ad292
+
+        self._database_is_available()
 
         self.harness.container_pebble_ready("nrf")
 
